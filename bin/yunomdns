#!/usr/bin/env python3

"""
Pythonic declaration of mDNS .local domains for YunoHost
"""

import sys
import yaml
from time import sleep
from typing import List, Dict

import ifaddr
from ipaddress import ip_address
from zeroconf import Zeroconf, ServiceInfo, ServiceBrowser


def get_network_local_interfaces() -> Dict[str, Dict[str, List[str]]]:
    """
    Returns interfaces with their associated local IPs
    """

    interfaces = {
        adapter.name: {
<<<<<<< HEAD
            "ipv4": [
                ip.ip
                for ip in adapter.ips
                if ip.is_IPv4 and ip_address(ip.ip).is_private
            ],
            "ipv6": [
                ip.ip[0]
                for ip in adapter.ips
                if ip.is_IPv6
                and ip_address(ip.ip[0]).is_private
                and not ip_address(ip.ip[0]).is_link_local
            ],
=======
            "ipv4": [ip.ip for ip in adapter.ips if ip.is_IPv4 and ip_address(ip.ip).is_private and not ip_address(ip.ip).is_link_local],
            "ipv6": [ip.ip[0] for ip in adapter.ips if ip.is_IPv6 and ip_address(ip.ip[0]).is_private and not ip_address(ip.ip[0]).is_link_local],
>>>>>>> 6854f23c
        }
        for adapter in ifaddr.get_adapters()
        if adapter.name != "lo"
    }
    return interfaces


# Listener class, to detect duplicates on the network
# Stores the list of servers in its list property
class Listener:
    def __init__(self):
        self.list = []

    def remove_service(self, zeroconf, type, name):
        info = zeroconf.get_service_info(type, name)
        self.list.remove(info.server)

    def update_service(self, zeroconf, type, name):
        pass

    def add_service(self, zeroconf, type, name):
        info = zeroconf.get_service_info(type, name)
        self.list.append(info.server[:-1])


def main() -> bool:
    ###
    #  CONFIG
    ###

    with open("/etc/yunohost/mdns.yml", "r") as f:
        config = yaml.safe_load(f) or {}

    required_fields = ["domains"]
    missing_fields = [field for field in required_fields if field not in config]
    interfaces = get_network_local_interfaces()

    if missing_fields:
        print(f"The fields {missing_fields} are required in mdns.yml")
        return False

    if "interfaces" not in config:
        config["interfaces"] = [
            interface
            for interface, local_ips in interfaces.items()
            if local_ips["ipv4"]
        ]

    if "ban_interfaces" in config:
        config["interfaces"] = [
            interface
            for interface in config["interfaces"]
            if interface not in config["ban_interfaces"]
        ]

    # Let's discover currently published .local domains accross the network
    zc = Zeroconf()
    listener = Listener()
    browser = ServiceBrowser(zc, "_device-info._tcp.local.", listener)
    sleep(2)
    browser.cancel()
    zc.close()

    # Always attempt to publish yunohost.local
    if "yunohost.local" not in config["domains"]:
        config["domains"].append("yunohost.local")

    def find_domain_not_already_published(domain):

        # Try domain.local ... but if it's already published by another entity,
        # try domain-2.local, domain-3.local, ...

        i = 1
        domain_i = domain

        while domain_i in listener.list:
            print(f"Uh oh, {domain_i} already exists on the network...")

            i += 1
            domain_i = domain.replace(".local", f"-{i}.local")

        return domain_i

    config["domains"] = [
        find_domain_not_already_published(domain) for domain in config["domains"]
    ]

    zcs: Dict[Zeroconf, List[ServiceInfo]] = {}

    for interface in config["interfaces"]:

        if interface not in interfaces:
            print(
                f"Interface {interface} listed in config file is not present on system."
            )
            continue

        # Only broadcast IPv4 because IPv6 is buggy ... because we ain't using python3-ifaddr >= 0.1.7
        # Buster only ships 0.1.6
        # Bullseye ships 0.1.7
        # To be re-enabled once we're on bullseye...
        # ips: List[str] = interfaces[interface]["ipv4"] + interfaces[interface]["ipv6"]
        ips: List[str] = interfaces[interface]["ipv4"]

        # If at least one IP is listed
        if not ips:
            continue

        # Create a Zeroconf object, and store the ServiceInfos
        zc = Zeroconf(interfaces=ips)  # type: ignore
        zcs[zc] = []

        for d in config["domains"]:
            d_domain = d.replace(".local", "")
            if "." in d_domain:
                print(f"{d_domain}.local: subdomains are not supported.")
                continue
            # Create a ServiceInfo object for each .local domain
            zcs[zc].append(
                ServiceInfo(
                    type_="_device-info._tcp.local.",
                    name=f"{interface}: {d_domain}._device-info._tcp.local.",
                    parsed_addresses=ips,
                    port=80,
                    server=f"{d}.",
                )
            )
            print(f"Adding {d} with addresses {ips} on interface {interface}")

    # Run registration
    print("Registering...")
    for zc, infos in zcs.items():
        for info in infos:
            zc.register_service(
                info, allow_name_change=True, cooperating_responders=True
            )

    try:
        print("Registered. Press Ctrl+C or stop service to stop.")
        while True:
            sleep(1)
    except KeyboardInterrupt:
        pass
    finally:
        print("Unregistering...")
        for zc, infos in zcs.items():
            zc.unregister_all_services()
            zc.close()

    return True


if __name__ == "__main__":
    sys.exit(0 if main() else 1)<|MERGE_RESOLUTION|>--- conflicted
+++ resolved
@@ -21,11 +21,12 @@
 
     interfaces = {
         adapter.name: {
-<<<<<<< HEAD
             "ipv4": [
                 ip.ip
                 for ip in adapter.ips
-                if ip.is_IPv4 and ip_address(ip.ip).is_private
+                if ip.is_IPv4
+                and ip_address(ip.ip).is_private
+                and not ip_address(ip.ip).is_link_local
             ],
             "ipv6": [
                 ip.ip[0]
@@ -34,10 +35,6 @@
                 and ip_address(ip.ip[0]).is_private
                 and not ip_address(ip.ip[0]).is_link_local
             ],
-=======
-            "ipv4": [ip.ip for ip in adapter.ips if ip.is_IPv4 and ip_address(ip.ip).is_private and not ip_address(ip.ip).is_link_local],
-            "ipv6": [ip.ip[0] for ip in adapter.ips if ip.is_IPv6 and ip_address(ip.ip[0]).is_private and not ip_address(ip.ip[0]).is_link_local],
->>>>>>> 6854f23c
         }
         for adapter in ifaddr.get_adapters()
         if adapter.name != "lo"

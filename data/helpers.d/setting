--- conflicted
+++ resolved
@@ -77,13 +77,9 @@
 # [internal]
 #
 ynh_app_setting()
-{
-<<<<<<< HEAD
+{   
+    set +o xtrace # set +x
     ACTION="$1" APP="$2" KEY="$3" VALUE="${4:-}" python3 - <<EOF
-=======
-    set +o xtrace # set +x
-    ACTION="$1" APP="$2" KEY="$3" VALUE="${4:-}" python2.7 - <<EOF
->>>>>>> 807b577c
 import os, yaml, sys
 app, action = os.environ['APP'], os.environ['ACTION'].lower()
 key, value = os.environ['KEY'], os.environ.get('VALUE', None)

MYSQL_ROOT_PWD_FILE=/etc/yunohost/mysql

# Open a connection as a user
#
# example: ynh_mysql_connect_as 'user' 'pass' <<< "UPDATE ...;"
# example: ynh_mysql_connect_as 'user' 'pass' < /path/to/file.sql
#
# usage: ynh_mysql_connect_as user pwd [db]
# | arg: user - the user name to connect as
# | arg: pwd - the user password
# | arg: db - the database to connect to
ynh_mysql_connect_as() {
    mysql -u "$1" --password="$2" -B "${3:-}"
}

# Execute a command as root user
#
# usage: ynh_mysql_execute_as_root sql [db]
# | arg: sql - the SQL command to execute
# | arg: db - the database to connect to
ynh_mysql_execute_as_root() {
    ynh_mysql_connect_as "root" "$(sudo cat $MYSQL_ROOT_PWD_FILE)" \
        "${2:-}" <<< "$1"
}

# Execute a command from a file as root user
#
# usage: ynh_mysql_execute_file_as_root file [db]
# | arg: file - the file containing SQL commands
# | arg: db - the database to connect to
ynh_mysql_execute_file_as_root() {
    ynh_mysql_connect_as "root" "$(sudo cat $MYSQL_ROOT_PWD_FILE)" \
        "${2:-}" < "$1"
}

# Create a database and grant optionnaly privilegies to a user
#
# usage: ynh_mysql_create_db db [user [pwd]]
# | arg: db - the database name to create
# | arg: user - the user to grant privilegies
# | arg: pwd - the password to identify user by
ynh_mysql_create_db() {
    db=$1

    sql="CREATE DATABASE ${db};"

    # grant all privilegies to user
    if [[ $# -gt 1 ]]; then
        sql+=" GRANT ALL PRIVILEGES ON ${db}.* TO '${2}'@'localhost'"
        [[ -n ${3:-} ]] && sql+=" IDENTIFIED BY '${3}'"
        sql+=" WITH GRANT OPTION;"
    fi

    ynh_mysql_execute_as_root "$sql"
}

# Drop a database
#
# If you intend to drop the database *and* the associated user,
# consider using ynh_mysql_remove_db instead.
#
# usage: ynh_mysql_drop_db db
# | arg: db - the database name to drop
ynh_mysql_drop_db() {
    ynh_mysql_execute_as_root "DROP DATABASE ${1};"
}

# Dump a database
#
# example: ynh_mysql_dump_db 'roundcube' > ./dump.sql
#
# usage: ynh_mysql_dump_db db
# | arg: db - the database name to dump
# | ret: the mysqldump output
ynh_mysql_dump_db() {
<<<<<<< HEAD
    mysqldump -u "root" -p"$(sudo cat $MYSQL_ROOT_PWD_FILE)" --single-transaction "$1"
=======
    mysqldump -u "root" -p"$(sudo cat $MYSQL_ROOT_PWD_FILE)" --skip-dump-date "$1"
>>>>>>> 2a49613e
}

# Create a user
#
# usage: ynh_mysql_create_user user pwd [host]
# | arg: user - the user name to create
# | arg: pwd - the password to identify user by
ynh_mysql_create_user() {
    ynh_mysql_execute_as_root \
        "CREATE USER '${1}'@'localhost' IDENTIFIED BY '${2}';"
}

# Check if a mysql user exists
#
# usage: ynh_mysql_user_exists user
# | arg: user - the user for which to check existence
function ynh_mysql_user_exists()
{
   local user=$1
   if [[ -z $(ynh_mysql_execute_as_root "SELECT User from mysql.user WHERE User = '$user';") ]]
   then
      return 1
   else
      return 0
   fi
}

# Drop a user
#
# usage: ynh_mysql_drop_user user
# | arg: user - the user name to drop
ynh_mysql_drop_user() {
    ynh_mysql_execute_as_root "DROP USER '${1}'@'localhost';"
}

# Create a database, an user and its password. Then store the password in the app's config
#
# After executing this helper, the password of the created database will be available in $db_pwd
# It will also be stored as "mysqlpwd" into the app settings.
#
# usage: ynh_mysql_setup_db user name [pwd]
# | arg: user - Owner of the database
# | arg: name - Name of the database
# | arg: pwd - Password of the database. If not given, a password will be generated
ynh_mysql_setup_db () {
	local db_user="$1"
	local db_name="$2"
	local new_db_pwd=$(ynh_string_random)	# Generate a random password
	# If $3 is not given, use new_db_pwd instead for db_pwd.
	db_pwd="${3:-$new_db_pwd}"
	ynh_mysql_create_db "$db_name" "$db_user" "$db_pwd"	# Create the database
	ynh_app_setting_set $app mysqlpwd $db_pwd	# Store the password in the app's config
}

# Remove a database if it exists, and the associated user
#
# usage: ynh_mysql_remove_db user name
# | arg: user - Owner of the database
# | arg: name - Name of the database
ynh_mysql_remove_db () {
	local db_user="$1"
	local db_name="$2"
	local mysql_root_password=$(sudo cat $MYSQL_ROOT_PWD_FILE)
	if mysqlshow -u root -p$mysql_root_password | grep -q "^| $db_name"; then	# Check if the database exists
		echo "Removing database $db_name" >&2
		ynh_mysql_drop_db $db_name	# Remove the database	
	else
		echo "Database $db_name not found" >&2
	fi

	# Remove mysql user if it exists
        if $(ynh_mysql_user_exists $db_user); then
		ynh_mysql_drop_user $db_user
	fi
}

# Sanitize a string intended to be the name of a database
# (More specifically : replace - and . by _)
#
# Exemple: dbname=$(ynh_sanitize_dbid $app)
#
# usage: ynh_sanitize_dbid name
# | arg: name - name to correct/sanitize
# | ret: the corrected name
ynh_sanitize_dbid () {
	dbid=${1//[-.]/_}	# We should avoid having - and . in the name of databases. They are replaced by _
	echo $dbid
}<|MERGE_RESOLUTION|>--- conflicted
+++ resolved
@@ -73,11 +73,7 @@
 # | arg: db - the database name to dump
 # | ret: the mysqldump output
 ynh_mysql_dump_db() {
-<<<<<<< HEAD
-    mysqldump -u "root" -p"$(sudo cat $MYSQL_ROOT_PWD_FILE)" --single-transaction "$1"
-=======
-    mysqldump -u "root" -p"$(sudo cat $MYSQL_ROOT_PWD_FILE)" --skip-dump-date "$1"
->>>>>>> 2a49613e
+    mysqldump -u "root" -p"$(sudo cat $MYSQL_ROOT_PWD_FILE)" --single-transaction --skip-dump-date "$1"
 }
 
 # Create a user

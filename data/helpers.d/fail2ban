#!/bin/bash

# Create a dedicated fail2ban config (jail and filter conf files)
#
# usage 1: ynh_add_fail2ban_config --logpath=log_file --failregex=filter [--max_retry=max_retry] [--ports=ports]
# | arg: -l, --logpath=   - Log file to be checked by fail2ban
# | arg: -r, --failregex= - Failregex to be looked for by fail2ban
# | arg: -m, --max_retry= - Maximum number of retries allowed before banning IP address - default: 3
# | arg: -p, --ports=     - Ports blocked for a banned IP address - default: http,https
#
# -----------------------------------------------------------------------------
#
# usage 2: ynh_add_fail2ban_config --use_template [--others_var="list of others variables to replace"]
# | arg: -t, --use_template - Use this helper in template mode
# | arg: -v, --others_var=  - List of others variables to replace separeted by a space
# |                           for example : 'var_1 var_2 ...'
#
# This will use a template in ../conf/f2b_jail.conf and ../conf/f2b_filter.conf
#   __APP__      by  $app
#
#  You can dynamically replace others variables by example :
#   __VAR_1__    by $var_1
#   __VAR_2__    by $var_2
#
# Generally your template will look like that by example (for synapse):
#
# f2b_jail.conf:
#     [__APP__]
#     enabled = true
#     port = http,https
#     filter = __APP__
#     logpath = /var/log/__APP__/logfile.log
#     maxretry = 3
#
# f2b_filter.conf:
#     [INCLUDES]
#     before = common.conf
#     [Definition]
#
#     # Part of regex definition (just used to make more easy to make the global regex)
#     __synapse_start_line = .? \- synapse\..+ \-
#
#    # Regex definition.
#    failregex = ^%(__synapse_start_line)s INFO \- POST\-(\d+)\- <HOST> \- \d+ \- Received request\: POST /_matrix/client/r0/login\??<SKIPLINES>%(__synapse_start_line)s INFO \- POST\-\1\- Got login request with identifier: \{u'type': u'm.id.user', u'user'\: u'(.+?)'\}, medium\: None, address: None, user\: u'\5'<SKIPLINES>%(__synapse_start_line)s WARNING \- \- (Attempted to login as @\5\:.+ but they do not exist|Failed password login for user @\5\:.+)$
#
#     ignoreregex =
#
# -----------------------------------------------------------------------------
#
# Note about the "failregex" option:
#          regex to match the password failure messages in the logfile. The
#          host must be matched by a group named "host". The tag "<HOST>" can
#          be used for standard IP/hostname matching and is only an alias for
#          (?:::f{4,6}:)?(?P<host>[\w\-.^_]+)
#
#          You can find some more explainations about how to make a regex here :
#          https://www.fail2ban.org/wiki/index.php/MANUAL_0_8#Filters
#
# Note that the logfile need to exist before to call this helper !!
#
# To validate your regex you can test with this command:
# fail2ban-regex /var/log/YOUR_LOG_FILE_PATH /etc/fail2ban/filter.d/YOUR_APP.conf
#
# Requires YunoHost version 3.5.0 or higher.
ynh_add_fail2ban_config () {
    # Declare an array to define the options of this helper.
    local legacy_args=lrmptv
    local -A args_array=( [l]=logpath= [r]=failregex= [m]=max_retry= [p]=ports= [t]=use_template [v]=others_var=)
    local logpath
    local failregex
    local max_retry
    local ports
    local others_var
    local use_template
    # Manage arguments with getopts
    ynh_handle_getopts_args "$@"
    max_retry=${max_retry:-3}
    ports=${ports:-http,https}
    others_var=${others_var:-}
    use_template="${use_template:-0}"

    finalfail2banjailconf="/etc/fail2ban/jail.d/$app.conf"
    finalfail2banfilterconf="/etc/fail2ban/filter.d/$app.conf"
    ynh_backup_if_checksum_is_different "$finalfail2banjailconf"
    ynh_backup_if_checksum_is_different "$finalfail2banfilterconf"

    if [ $use_template -eq 1 ]
    then
        # Usage 2, templates
        cp ../conf/f2b_jail.conf $finalfail2banjailconf
        cp ../conf/f2b_filter.conf $finalfail2banfilterconf

        if [ -n "${app:-}" ]
        then
            ynh_replace_string "__APP__" "$app" "$finalfail2banjailconf"
            ynh_replace_string "__APP__" "$app" "$finalfail2banfilterconf"
        fi

        # Replace all other variable given as arguments
        for var_to_replace in $others_var
        do
            # ${var_to_replace^^} make the content of the variable on upper-cases
            # ${!var_to_replace} get the content of the variable named $var_to_replace
            ynh_replace_string --match_string="__${var_to_replace^^}__" --replace_string="${!var_to_replace}" --target_file="$finalfail2banjailconf"
            ynh_replace_string --match_string="__${var_to_replace^^}__" --replace_string="${!var_to_replace}" --target_file="$finalfail2banfilterconf"
        done

    else
        # Usage 1, no template. Build a config file from scratch.
        test -n "$logpath" || ynh_die "ynh_add_fail2ban_config expects a logfile path as first argument and received nothing."
        test -n "$failregex" || ynh_die "ynh_add_fail2ban_config expects a failure regex as second argument and received nothing."

        tee $finalfail2banjailconf <<EOF
[$app]
enabled = true
port = $ports
filter = $app
logpath = $logpath
maxretry = $max_retry
EOF

    tee $finalfail2banfilterconf <<EOF
[INCLUDES]
before = common.conf
[Definition]
failregex = $failregex
ignoreregex =
EOF
    fi

    # Common to usage 1 and 2.
    ynh_store_file_checksum "$finalfail2banjailconf"
    ynh_store_file_checksum "$finalfail2banfilterconf"

<<<<<<< HEAD
    ynh_systemd_action --service_name=fail2ban --action=reload
=======
  ynh_systemd_action --service_name=fail2ban --action=reload --line_match="(Started|Reloaded) Fail2Ban Service" --log_path=systemd
>>>>>>> 3c5475e5

    local fail2ban_error="$(journalctl --unit=fail2ban | tail --lines=50 | grep "WARNING.*$app.*")"
    if [[ -n "$fail2ban_error" ]]
    then
        ynh_print_err --message="Fail2ban failed to load the jail for $app"
        ynh_print_warn --message="${fail2ban_error#*WARNING}"
    fi
}

# Remove the dedicated fail2ban config (jail and filter conf files)
#
# usage: ynh_remove_fail2ban_config
#
# Requires YunoHost version 3.5.0 or higher.
ynh_remove_fail2ban_config () {
    ynh_secure_remove "/etc/fail2ban/jail.d/$app.conf"
    ynh_secure_remove "/etc/fail2ban/filter.d/$app.conf"
    ynh_systemd_action --service_name=fail2ban --action=reload
}<|MERGE_RESOLUTION|>--- conflicted
+++ resolved
@@ -132,11 +132,7 @@
     ynh_store_file_checksum "$finalfail2banjailconf"
     ynh_store_file_checksum "$finalfail2banfilterconf"
 
-<<<<<<< HEAD
-    ynh_systemd_action --service_name=fail2ban --action=reload
-=======
-  ynh_systemd_action --service_name=fail2ban --action=reload --line_match="(Started|Reloaded) Fail2Ban Service" --log_path=systemd
->>>>>>> 3c5475e5
+    ynh_systemd_action --service_name=fail2ban --action=reload --line_match="(Started|Reloaded) Fail2Ban Service" --log_path=systemd
 
     local fail2ban_error="$(journalctl --unit=fail2ban | tail --lines=50 | grep "WARNING.*$app.*")"
     if [[ -n "$fail2ban_error" ]]

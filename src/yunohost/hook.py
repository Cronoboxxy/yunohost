# -*- coding: utf-8 -*-

""" License

    Copyright (C) 2013 YunoHost

    This program is free software; you can redistribute it and/or modify
    it under the terms of the GNU Affero General Public License as published
    by the Free Software Foundation, either version 3 of the License, or
    (at your option) any later version.

    This program is distributed in the hope that it will be useful,
    but WITHOUT ANY WARRANTY; without even the implied warranty of
    MERCHANTABILITY or FITNESS FOR A PARTICULAR PURPOSE.  See the
    GNU Affero General Public License for more details.

    You should have received a copy of the GNU Affero General Public License
    along with this program; if not, see http://www.gnu.org/licenses

"""

""" yunohost_hook.py

    Manage hooks
"""
import os
import re
import errno
import tempfile
from glob import iglob

from moulinette import m18n
from moulinette.core import MoulinetteError
from moulinette.utils import log
from moulinette.utils.filesystem import read_json

HOOK_FOLDER = '/usr/share/yunohost/hooks/'
CUSTOM_HOOK_FOLDER = '/etc/yunohost/hooks.d/'

logger = log.getActionLogger('yunohost.hook')


def hook_add(app, file):
    """
    Store hook script to filsystem

    Keyword argument:
        app -- App to link with
        file -- Script to add (/path/priority-file)

    """
    path, filename = os.path.split(file)
    priority, action = _extract_filename_parts(filename)

    try:
        os.listdir(CUSTOM_HOOK_FOLDER + action)
    except OSError:
        os.makedirs(CUSTOM_HOOK_FOLDER + action)

    finalpath = CUSTOM_HOOK_FOLDER + action + '/' + priority + '-' + app
    os.system('cp %s %s' % (file, finalpath))
    os.system('chown -hR admin: %s' % HOOK_FOLDER)

    return {'hook': finalpath}


def hook_remove(app):
    """
    Remove hooks linked to a specific app

    Keyword argument:
        app -- Scripts related to app will be removed

    """
    try:
        for action in os.listdir(CUSTOM_HOOK_FOLDER):
            for script in os.listdir(CUSTOM_HOOK_FOLDER + action):
                if script.endswith(app):
                    os.remove(CUSTOM_HOOK_FOLDER + action + '/' + script)
    except OSError:
        pass


def hook_info(action, name):
    """
    Get information about a given hook

    Keyword argument:
        action -- Action name
        name -- Hook name

    """
    hooks = []
    priorities = set()

    # Search in custom folder first
    for h in iglob('{:s}{:s}/*-{:s}'.format(
            CUSTOM_HOOK_FOLDER, action, name)):
        priority, _ = _extract_filename_parts(os.path.basename(h))
        priorities.add(priority)
        hooks.append({
            'priority': priority,
            'path': h,
        })
    # Append non-overwritten system hooks
    for h in iglob('{:s}{:s}/*-{:s}'.format(
            HOOK_FOLDER, action, name)):
        priority, _ = _extract_filename_parts(os.path.basename(h))
        if priority not in priorities:
            hooks.append({
                'priority': priority,
                'path': h,
            })

    if not hooks:
        raise MoulinetteError(errno.EINVAL, m18n.n('hook_name_unknown', name=name))
    return {
        'action': action,
        'name': name,
        'hooks': hooks,
    }


def hook_list(action, list_by='name', show_info=False):
    """
    List available hooks for an action

    Keyword argument:
        action -- Action name
        list_by -- Property to list hook by
        show_info -- Show hook information

    """
    result = {}

    # Process the property to list hook by
    if list_by == 'priority':
        if show_info:
            def _append_hook(d, priority, name, path):
                # Use the priority as key and a dict of hooks names
                # with their info as value
                value = {'path': path}
                try:
                    d[priority][name] = value
                except KeyError:
                    d[priority] = {name: value}
        else:
            def _append_hook(d, priority, name, path):
                # Use the priority as key and the name as value
                try:
                    d[priority].add(name)
                except KeyError:
                    d[priority] = set([name])
    elif list_by == 'name' or list_by == 'folder':
        if show_info:
            def _append_hook(d, priority, name, path):
                # Use the name as key and a list of hooks info - the
                # executed ones with this name - as value
                l = d.get(name, list())
                for h in l:
                    # Only one priority for the hook is accepted
                    if h['priority'] == priority:
                        # Custom hooks overwrite system ones and they
                        # are appended at the end - so overwite it
                        if h['path'] != path:
                            h['path'] = path
                        return
                l.append({'priority': priority, 'path': path})
                d[name] = l
        else:
            if list_by == 'name':
                result = set()

            def _append_hook(d, priority, name, path):
                # Add only the name
                d.add(name)
    else:
        raise MoulinetteError(errno.EINVAL, m18n.n('hook_list_by_invalid'))

    def _append_folder(d, folder):
        # Iterate over and add hook from a folder
        for f in os.listdir(folder + action):
            if f[0] == '.' or f[-1] == '~':
                continue
            path = '%s%s/%s' % (folder, action, f)
            priority, name = _extract_filename_parts(f)
            _append_hook(d, priority, name, path)

    try:
        # Append system hooks first
        if list_by == 'folder':
            result['system'] = dict() if show_info else set()
            _append_folder(result['system'], HOOK_FOLDER)
        else:
            _append_folder(result, HOOK_FOLDER)
    except OSError:
        logger.debug("system hook folder not found for action '%s' in %s",
                     action, HOOK_FOLDER)

    try:
        # Append custom hooks
        if list_by == 'folder':
            result['custom'] = dict() if show_info else set()
            _append_folder(result['custom'], CUSTOM_HOOK_FOLDER)
        else:
            _append_folder(result, CUSTOM_HOOK_FOLDER)
    except OSError:
        logger.debug("custom hook folder not found for action '%s' in %s",
                     action, CUSTOM_HOOK_FOLDER)

    return {'hooks': result}


def hook_callback(action, hooks=[], args=None, no_trace=False, chdir=None,
                  env=None, pre_callback=None, post_callback=None):
    """
    Execute all scripts binded to an action

    Keyword argument:
        action -- Action name
        hooks -- List of hooks names to execute
        args -- Ordered list of arguments to pass to the scripts
        no_trace -- Do not print each command that will be executed
        chdir -- The directory from where the scripts will be executed
        env -- Dictionnary of environment variables to export
        pre_callback -- An object to call before each script execution with
            (name, priority, path, args) as arguments and which must return
            the arguments to pass to the script
        post_callback -- An object to call after each script execution with
            (name, priority, path, succeed) as arguments

    """
    result = {}
    hooks_dict = {}

    # Retrieve hooks
    if not hooks:
        hooks_dict = hook_list(action, list_by='priority',
                               show_info=True)['hooks']
    else:
        hooks_names = hook_list(action, list_by='name',
                                show_info=True)['hooks']

        # Add similar hooks to the list
        # For example: Having a 16-postfix hook in the list will execute a
        # xx-postfix_dkim as well
        all_hooks = []
        for n in hooks:
            for key in hooks_names.keys():
                if key == n or key.startswith("%s_" % n) \
                        and key not in all_hooks:
                    all_hooks.append(key)

        # Iterate over given hooks names list
        for n in all_hooks:
            try:
                hl = hooks_names[n]
            except KeyError:
                raise MoulinetteError(errno.EINVAL,
                                      m18n.n('hook_name_unknown', n))
            # Iterate over hooks with this name
            for h in hl:
                # Update hooks dict
                d = hooks_dict.get(h['priority'], dict())
                d.update({n: {'path': h['path']}})
                hooks_dict[h['priority']] = d
    if not hooks_dict:
        return result

    # Validate callbacks
    if not callable(pre_callback):
        pre_callback = lambda name, priority, path, args: args
    if not callable(post_callback):
        post_callback = lambda name, priority, path, succeed: None

    # Iterate over hooks and execute them
    for priority in sorted(hooks_dict):
        for name, info in iter(hooks_dict[priority].items()):
            state = 'succeed'
            path = info['path']
            try:
                hook_args = pre_callback(name=name, priority=priority,
                                         path=path, args=args)
<<<<<<< HEAD
                hook_return = hook_exec(path, args=hook_args, chdir=chdir, env=env,
                          no_trace=no_trace, raise_on_error=True, user="root")[1]
=======
                hook_exec(path, args=hook_args, chdir=chdir, env=env,
                          no_trace=no_trace, raise_on_error=True)
>>>>>>> 64204e41
            except MoulinetteError as e:
                state = 'failed'
                logger.error(e.strerror, exc_info=1)
                post_callback(name=name, priority=priority, path=path,
                              succeed=False)
            else:
                post_callback(name=name, priority=priority, path=path,
                              succeed=True)

            result[name] = {'path' : path, 'state' : state, 'stdreturn' : hook_return }
    return result


def hook_exec(path, args=None, raise_on_error=False, no_trace=False,
              chdir=None, env=None, user="root", stdout_callback=None,
              stderr_callback=None):
    """
    Execute hook from a file with arguments

    Keyword argument:
        path -- Path of the script to execute
        args -- Ordered list of arguments to pass to the script
        raise_on_error -- Raise if the script returns a non-zero exit code
        no_trace -- Do not print each command that will be executed
        chdir -- The directory from where the script will be executed
        env -- Dictionnary of environment variables to export
        user -- User with which to run the command

    """
    from moulinette.utils.process import call_async_output

    # Validate hook path
    if path[0] != '/':
        path = os.path.realpath(path)
    if not os.path.isfile(path):
        raise MoulinetteError(errno.EIO, m18n.g('file_not_exist', path=path))

    # Construct command variables
    cmd_args = ''
    if args and isinstance(args, list):
        # Concatenate escaped arguments
        cmd_args = ' '.join(shell_quote(s) for s in args)
    if not chdir:
        # use the script directory as current one
        chdir, cmd_script = os.path.split(path)
        cmd_script = './{0}'.format(cmd_script)
    else:
        cmd_script = path

    # Add Execution dir to environment var
    if env is None:
        env = {}
    env['YNH_CWD'] = chdir

    stdinfo = os.path.join(tempfile.mkdtemp(), "stdinfo")
    env['YNH_STDINFO'] = stdinfo

    stdreturn = os.path.join(tempfile.mkdtemp(), "stdreturn")
    with open(stdreturn, 'w') as f:
        f.write('')
    env['YNH_STDRETURN'] = stdreturn

    # Construct command to execute
    if user == "root":
        command = ['sh', '-c']
    else:
        command = ['sudo', '-n', '-u', user, '-H', 'sh', '-c']

    if no_trace:
        cmd = '/bin/bash "{script}" {args}'
    else:
        # use xtrace on fd 7 which is redirected to stdout
        cmd = 'BASH_XTRACEFD=7 /bin/bash -x "{script}" {args} 7>&1'

    # prepend environment variables
    cmd = '{0} {1}'.format(
        ' '.join(['{0}={1}'.format(k, shell_quote(v))
                for k, v in env.items()]), cmd)
    command.append(cmd.format(script=cmd_script, args=cmd_args))

    if logger.isEnabledFor(log.DEBUG):
        logger.debug(m18n.n('executing_command', command=' '.join(command)))
    else:
        logger.debug(m18n.n('executing_script', script=path))

    # Define output callbacks and call command
    callbacks = (
        stdout_callback if stdout_callback else lambda l: logger.debug(l.rstrip()),
        stderr_callback if stderr_callback else lambda l: logger.warning(l.rstrip()),
    )

    if stdinfo:
        callbacks = ( callbacks[0], callbacks[1],
                       lambda l: logger.info(l.rstrip()))

    logger.debug("About to run the command '%s'" % command)

    returncode = call_async_output(
        command, callbacks, shell=False, cwd=chdir,
        stdinfo=stdinfo
    )

    # Check and return process' return code
    if returncode is None:
        if raise_on_error:
            raise MoulinetteError(
                errno.EIO, m18n.n('hook_exec_not_terminated', path=path))
        else:
            logger.error(m18n.n('hook_exec_not_terminated', path=path))
            return 1, ''
    elif raise_on_error and returncode != 0:
        raise MoulinetteError(
            errno.EIO, m18n.n('hook_exec_failed', path=path))

    try:
        with open(stdreturn, 'r') as f:
            if f.read() != '':
                returnjson = read_json(stdreturn)
            else:
                returnjson = {}
    except Exception as e:
        returnjson = {}
        raise MoulinetteError(
            errno.EIO, m18n.n('hook_json_return_error', path=path, msg=str(e)))

    stdreturndir = os.path.split(stdreturn)[0]
    os.remove(stdreturn)
    os.rmdir(stdreturndir)

    return returncode, returnjson


def _extract_filename_parts(filename):
    """Extract hook parts from filename"""
    if '-' in filename:
        priority, action = filename.split('-', 1)
    else:
        priority = '50'
        action = filename
    return priority, action


# Taken from Python 3 shlex module --------------------------------------------

_find_unsafe = re.compile(r'[^\w@%+=:,./-]', re.UNICODE).search


def shell_quote(s):
    """Return a shell-escaped version of the string *s*."""
    s = str(s)
    if not s:
        return "''"
    if _find_unsafe(s) is None:
        return s

    # use single quotes, and put single quotes into double quotes
    # the string $'b is then quoted as '$'"'"'b'
    return "'" + s.replace("'", "'\"'\"'") + "'"<|MERGE_RESOLUTION|>--- conflicted
+++ resolved
@@ -281,13 +281,8 @@
             try:
                 hook_args = pre_callback(name=name, priority=priority,
                                          path=path, args=args)
-<<<<<<< HEAD
                 hook_return = hook_exec(path, args=hook_args, chdir=chdir, env=env,
-                          no_trace=no_trace, raise_on_error=True, user="root")[1]
-=======
-                hook_exec(path, args=hook_args, chdir=chdir, env=env,
-                          no_trace=no_trace, raise_on_error=True)
->>>>>>> 64204e41
+                          no_trace=no_trace, raise_on_error=True)[1]
             except MoulinetteError as e:
                 state = 'failed'
                 logger.error(e.strerror, exc_info=1)

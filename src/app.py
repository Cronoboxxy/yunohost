--- conflicted
+++ resolved
@@ -1556,79 +1556,9 @@
 
 
 @is_unit_operation()
-<<<<<<< HEAD
-def app_action_run(operation_logger, app, action, args=None):
-    logger.warning(m18n.n("experimental_feature"))
-
-    from yunohost.hook import hook_exec
-
-    # will raise if action doesn't exist
-    actions = app_action_list(app)["actions"]
-    actions = {x["id"]: x for x in actions}
-
-    if action not in actions:
-        available_actions = (", ".join(actions.keys()),)
-        raise YunohostValidationError(
-            f"action '{action}' not available for app '{app}', available actions are: {available_actions}",
-            raw_msg=True,
-        )
-
-    operation_logger.start()
-
-    action_declaration = actions[action]
-
-    # Retrieve arguments list for install script
-    raw_questions = actions[action].get("arguments", {})
-    questions = ask_questions_and_parse_answers(raw_questions, prefilled_answers=args)
-    args = {
-        question.name: question.value
-        for question in questions
-        if question.value is not None
-    }
-
-    tmp_workdir_for_app = _make_tmp_workdir_for_app(app=app)
-
-    env_dict = _make_environment_for_app_script(
-        app, args=args, args_prefix="ACTION_", workdir=tmp_workdir_for_app, action=action
-    )
-
-    _, action_script = tempfile.mkstemp(dir=tmp_workdir_for_app)
-
-    with open(action_script, "w") as script:
-        script.write(action_declaration["command"])
-
-    if action_declaration.get("cwd"):
-        cwd = action_declaration["cwd"].replace("$app", app)
-    else:
-        cwd = tmp_workdir_for_app
-
-    try:
-        retcode = hook_exec(
-            action_script,
-            env=env_dict,
-            chdir=cwd,
-            user=action_declaration.get("user", "root"),
-        )[0]
-    # Calling hook_exec could fail miserably, or get
-    # manually interrupted (by mistake or because script was stuck)
-    # In that case we still want to delete the tmp work dir
-    except (KeyboardInterrupt, EOFError, Exception):
-        retcode = -1
-        import traceback
-
-        logger.error(m18n.n("unexpected_error", error="\n" + traceback.format_exc()))
-    finally:
-        shutil.rmtree(tmp_workdir_for_app)
-
-    if retcode not in action_declaration.get("accepted_return_codes", [0]):
-        msg = f"Error while executing action '{action}' of app '{app}': return code {retcode}"
-        operation_logger.error(msg)
-        raise YunohostError(msg, raw_msg=True)
-=======
 def app_action_run(
     operation_logger, app, action, args=None, args_file=None
 ):
->>>>>>> fe4f8b4d
 
     return AppConfigPanel(app).run_action(action, args=args, args_file=args_file, operation_logger=operation_logger)
 

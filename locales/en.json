--- conflicted
+++ resolved
@@ -259,10 +259,7 @@
     "certmanager_cert_signing_failed" : "Signing the new certificate failed.",
     "certmanager_no_cert_file" : "Unable to read certificate file for domain {domain:s} (file : {file:s})",
     "certmanager_conflicting_nginx_file": "Unable to prepare domain for ACME challenge : the nginx configuration file {filepath:s} is conflicting and should be removed first.",
-<<<<<<< HEAD
-    "domain_cannot_remove_main": "Cannot remove main domain. Set a new main domain first"
-=======
+    "domain_cannot_remove_main": "Cannot remove main domain. Set a new main domain first",
     "certmanager_self_ca_conf_file_not_found" : "Configuration file not found for self-signing CA ({file:s})",
     "certmanager_unable_to_parse_self_CA_name": "Unable to parse name of self-signing authority in {file:s}."
->>>>>>> dd8a4d1b
 }